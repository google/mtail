// Copyright 2011 Google Inc. All Rights Reserved.
// This file is available under the Apache license.

// Package metrics provides storage for metrics being recorded by mtail
// programs.
package metrics

import (
	"encoding/json"
	"fmt"
	"sync"
	"time"

	"github.com/google/mtail/metrics/datum"
	"github.com/pkg/errors"
)

// Kind enumerates the types of metrics supported.
type Kind int

const (
	_ Kind = iota

	// Counter is a monotonically nondecreasing metric.
	Counter

	// Gauge is a Kind that can take on any value, and may be set
	// discontinuously from its previous value.
	Gauge

	// Timer is a specialisation of Gauge that can be used to store time
	// intervals, such as latency and durations.  It enables certain behaviour
	// in exporters that handle time intervals such as StatsD.
	Timer
	// Histogram is a Kind that observes a value and stores the value
	// in a bucket.
	Histogram
)

const (
<<<<<<< HEAD
	Int     = datum.Int
	Float   = datum.Float
	Buckets = datum.Buckets
=======
	// Int indicates this metric is an integer metric type.
	Int = datum.Int
	// Float indicates this metric is a floating-point metric type.
	Float = datum.Float
>>>>>>> 10e1a591
)

func (m Kind) String() string {
	switch m {
	case Counter:
		return "Counter"
	case Gauge:
		return "Gauge"
	case Timer:
		return "Timer"
	case Histogram:
		return "Histogram"
	}
	return "Unknown"
}

// LabelValue is an object that names a Datum value with a list of label
// strings.
type LabelValue struct {
	Labels []string `json:",omitempty"`
	Value  datum.Datum
}

func (lv *LabelValue) String() string {
	return fmt.Sprintf("LabelValue: %s %s", lv.Labels, lv.Value)
}

// Metric is an object that describes a metric, with its name, the creator and
// owner program name, its Kind, a sequence of Keys that may be used to
// add dimension to the metric, and a list of LabelValues that contain data for
// labels in each dimension of the Keys.
type Metric struct {
	sync.RWMutex
	Name        string // Name
	Program     string // Instantiating program
	Kind        Kind
	Type        datum.Type
	Hidden      bool          `json:",omitempty"`
	Keys        []string      `json:",omitempty"`
	LabelValues []*LabelValue `json:",omitempty"`
<<<<<<< HEAD
	Buckets     []datum.Range
=======
	Source      string        `json:"-"`
>>>>>>> 10e1a591
}

// NewMetric returns a new empty metric of dimension len(keys).
func NewMetric(name string, prog string, kind Kind, typ datum.Type, keys ...string) *Metric {
	m := newMetric(len(keys))
	m.Name = name
	m.Program = prog
	m.Kind = kind
	m.Type = typ
	m.Buckets = make([]datum.Range, 0)
	copy(m.Keys, keys)
	return m
}

// newMetric returns a new empty Metric
func newMetric(len int) *Metric {
	return &Metric{Keys: make([]string, len),
		LabelValues: make([]*LabelValue, 0)}
}

func (m *Metric) findLabelValueOrNil(labelvalues []string) *LabelValue {
Loop:
	for i, lv := range m.LabelValues {
		for j := 0; j < len(lv.Labels); j++ {
			if lv.Labels[j] != labelvalues[j] {
				continue Loop
			}
		}
		return m.LabelValues[i]
	}
	return nil
}

// GetDatum returns the datum named by a sequence of string label values from a
// Metric.  If the sequence of label values does not yet exist, it is created.
func (m *Metric) GetDatum(labelvalues ...string) (d datum.Datum, err error) {
	if len(labelvalues) != len(m.Keys) {
		return nil, errors.Errorf("Label values requested (%q) not same length as keys for metric %q", labelvalues, m)
	}
	m.Lock()
	defer m.Unlock()
	if lv := m.findLabelValueOrNil(labelvalues); lv != nil {
		d = lv.Value
	} else {
		switch m.Type {
		case datum.Int:
			d = datum.NewInt()
		case datum.Float:
			d = datum.NewFloat()
		case datum.Buckets:
			d = datum.NewBuckets(m.Buckets)
		}
		m.LabelValues = append(m.LabelValues, &LabelValue{labelvalues, d})
	}
	return d, nil
}

// RemoveDatum removes the Datum described by labelvalues from the Metric m.
func (m *Metric) RemoveDatum(labelvalues ...string) error {
	if len(labelvalues) != len(m.Keys) {
		return errors.Errorf("Label values requested (%q) not same length as keys for metric %q", labelvalues, m)
	}
	m.Lock()
	defer m.Unlock()
Loop:
	for i, lv := range m.LabelValues {
		for j := 0; j < len(lv.Labels); j++ {
			if lv.Labels[j] != labelvalues[j] {
				continue Loop
			}
		}
		// remove from the slice
		m.LabelValues = append(m.LabelValues[:i], m.LabelValues[i+1:]...)
	}
	return nil
}

// LabelSet is an object that maps the keys of a Metric to the labels naming a
// Datum, for use when enumerating Datums from a Metric.
type LabelSet struct {
	Labels map[string]string
	Datum  datum.Datum
}

func zip(keys []string, values []string) map[string]string {
	r := make(map[string]string)
	for i, v := range values {
		r[keys[i]] = v
	}
	return r
}

// EmitLabelSets enumerates the LabelSets corresponding to the LabelValues of a
// Metric.  It emits them onto the provided channel, then closes the channel to
// signal completion.
func (m *Metric) EmitLabelSets(c chan *LabelSet) {
	for _, lv := range m.LabelValues {
		ls := &LabelSet{zip(m.Keys, lv.Labels), lv.Value}
		c <- ls
	}
	close(c)
}

// UnmarshalJSON converts a JSON byte string into a LabelValue
func (lv *LabelValue) UnmarshalJSON(b []byte) error {
	var obj map[string]*json.RawMessage
	err := json.Unmarshal(b, &obj)
	if err != nil {
		return err
	}

	labels := make([]string, 0)
	if _, ok := obj["Labels"]; ok {
		err = json.Unmarshal(*obj["Labels"], &labels)
		if err != nil {
			return err
		}
	}
	lv.Labels = labels

	var valObj map[string]*json.RawMessage
	err = json.Unmarshal(*obj["Value"], &valObj)
	if err != nil {
		return err
	}
	var t int64
	err = json.Unmarshal(*valObj["Time"], &t)
	if err != nil {
		return err
	}
	var i int64
	err = json.Unmarshal(*valObj["Value"], &i)
	if err != nil {
		return err
	}
	lv.Value = datum.MakeInt(i, time.Unix(t/1e9, t%1e9))
	return nil
}

func (m *Metric) String() string {
	m.RLock()
	defer m.RUnlock()
	return fmt.Sprintf("Metric: name=%s program=%s kind=%s type=%s hidden=%v keys=%v labelvalues=%v source=%s", m.Name, m.Program, m.Kind, m.Type, m.Hidden, m.Keys, m.LabelValues, m.Source)
}

// SetSource sets the source of a metric, describing where in user programmes it was defined.
func (m *Metric) SetSource(source string) {
	m.Lock()
	defer m.Unlock()
	m.Source = source
}<|MERGE_RESOLUTION|>--- conflicted
+++ resolved
@@ -38,16 +38,12 @@
 )
 
 const (
-<<<<<<< HEAD
-	Int     = datum.Int
-	Float   = datum.Float
-	Buckets = datum.Buckets
-=======
 	// Int indicates this metric is an integer metric type.
 	Int = datum.Int
 	// Float indicates this metric is a floating-point metric type.
 	Float = datum.Float
->>>>>>> 10e1a591
+	// Buckets indicates this metric is a histogram metric type.
+	Buckets = datum.Buckets
 )
 
 func (m Kind) String() string {
@@ -88,11 +84,8 @@
 	Hidden      bool          `json:",omitempty"`
 	Keys        []string      `json:",omitempty"`
 	LabelValues []*LabelValue `json:",omitempty"`
-<<<<<<< HEAD
+	Source      string        `json:"-"`
 	Buckets     []datum.Range
-=======
-	Source      string        `json:"-"`
->>>>>>> 10e1a591
 }
 
 // NewMetric returns a new empty metric of dimension len(keys).
