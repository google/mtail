--- conflicted
+++ resolved
@@ -86,14 +86,9 @@
 			}
 		}()
 		for l := range lc {
-<<<<<<< HEAD
-			line := f(m, l)
+			line := f(e.hostname, m, l)
 			n, err := fmt.Fprint(c, line)
 			fmt.Printf("Sent %d bytes\n", n)
-=======
-			line := f(e.hostname, m, l)
-			_, err := fmt.Fprint(c, line)
->>>>>>> 9c223360
 			if err == nil {
 				exportSuccess.Add(1)
 			} else {
